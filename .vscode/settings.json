{
    "[python]": {
        "editor.formatOnSave": false,
    },
    "python.analysis.extraPaths": [
        "scripts", "third_party/fasm2bels/fasm2bels"
    ],
<<<<<<< HEAD
    "python.pythonPath": ".venv/bin/python3",
    "git.enableCommitSigning: true"
=======
    "python.pythonPath": ".venv/bin/python3"
>>>>>>> 67d49916
}<|MERGE_RESOLUTION|>--- conflicted
+++ resolved
@@ -5,10 +5,6 @@
     "python.analysis.extraPaths": [
         "scripts", "third_party/fasm2bels/fasm2bels"
     ],
-<<<<<<< HEAD
     "python.pythonPath": ".venv/bin/python3",
     "git.enableCommitSigning: true"
-=======
-    "python.pythonPath": ".venv/bin/python3"
->>>>>>> 67d49916
 }