--- conflicted
+++ resolved
@@ -1,10 +1,6 @@
 build {{ phys_netlist_output }}/checkpoint_to_v.tcl: template {{ phys_netlist_output }}/checkpoint_to_v.json {{ phys_netlist_library }}/checkpoint_to_v.tcl.mustache
 
-<<<<<<< HEAD
-build {{ phys_netlist_output }}/viv_impl_physical.edf {{ phys_netlist_output }}/phys_netlist.dcp {{ phys_netlist_output }}/log.txt {{ phys_netlist_output }}/rapidwright_stdout.log: phys_netlist | bfasst/utils/transform/rw_phys_netlist.py {{ impl_edf }} {{ impl_dcp }}
-=======
 build {{ phys_netlist_output }}/viv_impl_physical.edf {{ phys_netlist_output }}/phys_netlist.dcp {{ phys_netlist_output }}/log.txt {{ phys_netlist_output }}/rapidwright_stdout.log: phys_netlist | bfasst/utils/transform/rw_phys_netlist.py {{ synth_edf}} {{synth_dcp}} {{ impl_edf }} {{ impl_dcp }}
->>>>>>> 19d533ee
     build_dir = {{ build_dir }}
     logging_level = {{ logging_level }}
     synth_edf = {{ synth_edf }}
