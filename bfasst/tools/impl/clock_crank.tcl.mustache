{{#opt_design}}
opt_design
{{/opt_design}}

place_design

set new_period $period
if {[catch {
    set slack [get_property SLACK [lindex [get_timing_paths] 0]]
    if {$slack >= 0 || $slack < -0.5} {
        set new_period [expr {$period - $slack - 0.45}]
    }
}]} {
    catch {
        set slack [get_property DATAPATH_DELAY [lindex [get_timing_paths] 0]]
        set new_period [expr {ceil($slack)}]
    }
}
if {![info exists new_period]} {
    error "Failed to compute new_period - check timing report or variable setup"
}

create_clock -period $new_period -name $clock_name [get_ports $clock_port]

while {1} {
    if { [ catch {
<<<<<<< HEAD
        phys_opt_design -verbose -fanout_opt -placement_opt -casc_opt -cell_group_opt -critical_cell_opt -dsp_register_opt -bram_register_opt -bram_enable_opt -shift_register_opt -force_replication_on_nets -critical_pin_opt -memory_rewire_opt -hold_fix
=======
        phys_opt_design -fanout_opt -placement_opt -casc_opt -cell_group_opt -critical_cell_opt -dsp_register_opt -bram_register_opt -bram_enable_opt -shift_register_opt -critical_pin_opt -memory_rewire_opt -hold_fix
>>>>>>> ac9d1a91
        report_phys_opt
        set slack [get_property SLACK [lindex [get_timing_paths] 0]]
        # break
        if {$slack < 0} {break}
        set new_period [expr $new_period - $slack - 0.45]
        create_clock -period $new_period -name $clock_name [get_ports $clock_port]
        puts "New period: $new_period"
    } ] } {
        break
    }
} 
route_design
set new_period $period

while {1} {
    # Try to get slack safely
    set status [catch {
        set slack [get_property SLACK [lindex [get_timing_paths] 0]]
    } err]

    if {$status || $slack eq ""} {
        puts "Failed to retrieve slack: $err"
        break
    }

    # Adjust clock period if slack is outside target window
    if {$slack >= 0 || $slack < -0.2} {
        set new_period [expr {$new_period - $slack - 0.15}]
        create_clock -period $new_period -name $clock_name [get_ports $clock_port]
        puts "Adjusted clock period to: $new_period"
    }

    phys_opt_design -verbose -routing_opt -casc_opt -cell_group_opt -critical_cell_opt -critical_pin_opt -clock_opt -memory_rewire_opt -hold_fix
    report_phys_opt

    # Re-fetch slack after optimization
    set status [catch {
        set slack [get_property SLACK [lindex [get_timing_paths] 0]]
    } err]

    if {$status || $slack eq ""} {
        puts "Failed to retrieve slack after phys_opt: $err"
        break
    }

    if {$slack < 0} {
        puts "Slack is acceptable: $slack — exiting loop."
        break
    }
}<|MERGE_RESOLUTION|>--- conflicted
+++ resolved
@@ -24,11 +24,7 @@
 
 while {1} {
     if { [ catch {
-<<<<<<< HEAD
-        phys_opt_design -verbose -fanout_opt -placement_opt -casc_opt -cell_group_opt -critical_cell_opt -dsp_register_opt -bram_register_opt -bram_enable_opt -shift_register_opt -force_replication_on_nets -critical_pin_opt -memory_rewire_opt -hold_fix
-=======
         phys_opt_design -fanout_opt -placement_opt -casc_opt -cell_group_opt -critical_cell_opt -dsp_register_opt -bram_register_opt -bram_enable_opt -shift_register_opt -critical_pin_opt -memory_rewire_opt -hold_fix
->>>>>>> ac9d1a91
         report_phys_opt
         set slack [get_property SLACK [lindex [get_timing_paths] 0]]
         # break
@@ -61,7 +57,7 @@
         puts "Adjusted clock period to: $new_period"
     }
 
-    phys_opt_design -verbose -routing_opt -casc_opt -cell_group_opt -critical_cell_opt -critical_pin_opt -clock_opt -memory_rewire_opt -hold_fix
+    phys_opt_design -routing_opt -casc_opt -cell_group_opt -critical_cell_opt -critical_pin_opt -clock_opt -memory_rewire_opt -hold_fix
     report_phys_opt
 
     # Re-fetch slack after optimization
