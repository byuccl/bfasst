--- conflicted
+++ resolved
@@ -35,12 +35,9 @@
 ONESPIN_RESOURCES = RESOURCES_PATH / "onespin"
 YOSYS_INSTALL_DIR = THIRD_PARTY_PATH / "yosys"
 GMT_TOOLS_PATH = THIRD_PARTY_PATH / "gmt_tools"
-<<<<<<< HEAD
 ENCRYPTED_IP_PATH = THIRD_PARTY_PATH / "encrypted_ip"
-=======
 RAPIDWRIGHT_PATH = THIRD_PARTY_PATH / "RapidWright"
 YOSYS_PATH = THIRD_PARTY_PATH / "yosys"
->>>>>>> fcb43c9d
 
 BFASST_UTILS_PATH = BFASST_PATH / "utils"
 
