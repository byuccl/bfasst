"""Parse a yaml file to obtain a flow and a list of target designs"""
from abc import ABC
from pathlib import Path
from importlib import import_module
from typing import Optional
from types import ModuleType
import yaml

from bfasst.utils import error
from bfasst import paths


class YamlParser(ABC):
    def __init__(self, yaml_path):
        self.yaml_path = yaml_path

        # Read the yaml file
        with open(yaml_path) as f:
            self.props = yaml.safe_load(f)


class RunParser(YamlParser):
    """Parses a yaml file to obtain a flow and list of target designs"""

    def __init__(self, yaml_path):
        super().__init__(yaml_path)
        self.post_run = None
        self.design_paths = []
        self.flow = None
        self.flow_arguments = {}

        # Verify required fields are present
        assert "flow" in self.props, f"Experiment {self.yaml_path} does not specify a flow"
        self.flow = self.props["flow"]
        self.props.pop("flow")

        # Check for optional fields that aren't passed to the flow
        if "post_run" in self.props:
            self.post_run = getattr(self, self.props("post_run"))
            self.props.pop("post_run")

        # Collect the design paths
        self._collect_design_paths()
        self._uniquify_design_paths()

        # Anything remaining will be passed to the flow
        self.flow_arguments = self.props

    def _collect_design_paths(self):
        """Get all designs from the config yaml"""

        if "designs" in self.props:
            for design in self.props.pop("designs"):
                design_path = paths.DESIGNS_PATH / design
                if not design_path.is_dir():
                    error("Provided design directory", design_path, "does not exist")

                # Check if provided directory contains a design
                if (design_path / "design.yaml").is_file():
                    self.design_paths.append(str(design))
                    continue

                # This handles the case of passing a directory containing multiple designs in yaml
                # with the designs key rather than design_dirs key,
                # as seen in most of the CI checks:
                # designs:
                #   - byu/
                #   - ooc/
                for design_child in design_path.rglob("*"):
                    if not design_child.is_dir():
                        continue

                    # For each child design (eg. designs/byu/alu),
                    # we only want the last two parts (byu/alu part)
                    if (design_child / "design.yaml").is_file():
                        design_name = Path(*design_child.parts[-2:])
                        self.design_paths.append(str(design_name))
                        continue

<<<<<<< HEAD
        if "design_dirs" in self.props:
            for design_dir in self.props.pop("design_dirs"):
                design_dir_path = paths.DESIGNS_PATH / design_dir
                if not design_dir_path.is_dir():
                    error(f"{design_dir_path} is not a directory")

                for dir_item in design_dir_path.iterdir():
                    item_path = design_dir_path / dir_item
                    if item_path.is_dir():
                        self.design_paths.append(item_path)

=======
>>>>>>> fcb43c9d
    def _uniquify_design_paths(self):
        self.design_paths = list(set(self.design_paths))
        self.design_paths.sort()


class DesignParser(YamlParser):
    """Parses a design yaml file"""

    def __init__(self, yaml_path):
        super().__init__(yaml_path)

        assert self.props, f"Design {self.yaml_path} is empty"

        # Get top module name
        if "top" not in self.props:
            error(f"Design {self.yaml_path} does not specify a top module")
        self.top = self.props["top"]

        # Parse VHDL libraries
        self.vhdl_libs = None
        if "vhdl_libs" in self.props:
            self.vhdl_libs = self.props["vhdl_libs"]

        self.encrypted_ip = None
        if "encrypted_ip" in self.props:
            self.encrypted_ip = self.props["encrypted_ip"]


class FlowDescriptionParser(YamlParser):
    """Parse the flow description yaml file"""

    def __init__(self, yaml_path=paths.FLOW_DESCRIPTIONS_PATH):
        super().__init__(yaml_path)

    def get_flow_names(self) -> list[str]:
        """Get the names of all flows"""
        return [flow["name"] for flow in self.props["flows"]]

    def get_flow_description(self, flow_name) -> str:
        """Get the description of a flow"""
        # This is only pertinent for cli help messages, so the ci case with snake case
        # flow names need not be handled.
        for flow in self.props["flows"]:
            if flow["name"] == flow_name:
                return flow["description"]

        raise ValueError(f"Flow {flow_name} not found in {self.yaml_path}")

    def get_flow_names_and_descriptions(self) -> list[tuple[str, str]]:
        """Get the names and descriptions of all flows"""
        return [(flow["name"], flow["description"]) for flow in self.props["flows"]]

    def get_flow_module_and_classname(self, flow_name) -> tuple[ModuleType, Optional[str]]:
        """Get the module of a flow"""
        for flow in self.props["flows"]:
            # flow_name is module name for yaml and class name for cli
            if flow_name in (flow["name"], flow["module"]):
                return import_module(f"bfasst.flows.{flow['module']}"), flow["class"]

        raise ValueError(f"Flow {flow_name} not found in {self.yaml_path}")

    def get_flow_class(self, flow_name) -> type:
        """Get the class of a flow"""
        # get the module
        module, flow_class = self.get_flow_module_and_classname(flow_name)
        return getattr(module, flow_class)

    def get_flow_tools(self, flow_name):
        """Get a list of tools used by the specified flow"""
        for flow in self.props["flows"]:
            # flow_name is module name for yaml and class name for cli
            if flow_name in (flow["name"], flow["module"]):
                return flow.get("external_tools")

        raise ValueError(f"Flow {flow_name} not found in {self.yaml_path}")<|MERGE_RESOLUTION|>--- conflicted
+++ resolved
@@ -77,20 +77,6 @@
                         self.design_paths.append(str(design_name))
                         continue
 
-<<<<<<< HEAD
-        if "design_dirs" in self.props:
-            for design_dir in self.props.pop("design_dirs"):
-                design_dir_path = paths.DESIGNS_PATH / design_dir
-                if not design_dir_path.is_dir():
-                    error(f"{design_dir_path} is not a directory")
-
-                for dir_item in design_dir_path.iterdir():
-                    item_path = design_dir_path / dir_item
-                    if item_path.is_dir():
-                        self.design_paths.append(item_path)
-
-=======
->>>>>>> fcb43c9d
     def _uniquify_design_paths(self):
         self.design_paths = list(set(self.design_paths))
         self.design_paths.sort()
