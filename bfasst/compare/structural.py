--- conflicted
+++ resolved
@@ -253,14 +253,10 @@
                     self.reversed_netlist.get_pin(pin.name, pin.index).net,
                 )
             except KeyError as e:
-<<<<<<< HEAD
-                raise CompareException(f"KeyError during port mapping {pin.name} {pin.index}, is a top level I/O a reserved HDL keyword?") from e
-=======
                 raise CompareException(
                     f"KeyError during port mapping, is the I/O {pin.name} "
                     + "signal a reserved HDL keyword?"
                 ) from e
->>>>>>> 73c92188
 
     def init_matching_instances(self):
         """Init possible_matches dict with all instances that match by cell type and properties"""
