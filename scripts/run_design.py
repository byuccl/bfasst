#!/usr/bin/python3
from argparse import ArgumentParser, Action
from pathlib import Path

from bfasst.design import Design
from bfasst import paths
from bfasst.flows import Flows, run_flow, FlowArgs


def main(design_path, flow, error_flow, flow_args):
    # Load the design
    design = Design(design_path)

    # Create temp folder
    build_dir = (
        Path.cwd() / "build" / flow / (design_path.relative_to(paths.EXAMPLES_PATH))
    )
    build_dir.mkdir(parents=True, exist_ok=True)

    # Store the error flow for later
    if error_flow:
        design.error_flow_yaml = error_flow + ".yaml"

    # Get the flow object
    flow = Flows(flow)

    # Run the design
    status = run_flow(design, flow, flow_args, build_dir)

    print(status)


class SetFlowArgs(Action):
    """
    Make argparse automatically set flow_args dictionary variables.
    """
    def __init__(self, option_strings, dest, nargs=None, **kwargs):
        if nargs is not None:
            raise ValueError("nargs not allowed")
        super().__init__(option_strings, dest, **kwargs)
    def __call__(self, parser, namespace, values, option_string=None):
        key = FlowArgs[option_string[2:].upper()]
        getattr(namespace, self.dest)[key] = values

class Args:
    def __init__(self):
        # Set default values for flow_args here
        self.flow_args = {k: "" for k in FlowArgs}

if __name__ == "__main__":
    parser = ArgumentParser()

    # designs = []
    # for directory in bfasst.EXAMPLES_PATH.rglob("*"):
    #     if (directory / "design.yaml").is_file():
    #         designs.append(str(directory.relative_to(bfasst.EXAMPLES_PATH)))

    parser.add_argument("design_path", help="Path to design in examples directory.")
<<<<<<< HEAD
    parser.add_argument("flow", choices=[e.value for e in flows.Flows])
    parser.add_argument("flow_args", help="Arguments to be used in the flow for synthesis, implementation, mapping and equivalence checking")
=======
    parser.add_argument("flow", choices=[e.value for e in Flows])
    parser.add_argument("--synth", help="Arguments for synthesis", 
                        action=SetFlowArgs, dest="flow_args")
    parser.add_argument("--impl", help="Arguments for implementation", 
                        action=SetFlowArgs, dest="flow_args")
    parser.add_argument("--map", help="Arguments for mapping", 
                        action=SetFlowArgs, dest="flow_args")
    parser.add_argument("--cmp", help="Arguments for comparison", 
                        action=SetFlowArgs, dest="flow_args")
    parser.add_argument("--err", help="Arguements for error flow", 
                        action=SetFlowArgs, dest="flow_args")    
>>>>>>> 75eec38d
    parser.add_argument("--quiet", action="store_true")

    error_flows = []
    for dir_item in paths.ERROR_FLOW_PATH.iterdir():
        if (paths.EXPERIMENTS_PATH / dir_item).is_file() and dir_item.suffix == ".yaml":
            error_flows.append(dir_item.stem)
    parser.add_argument(
        "--error_flow",
        choices=error_flows,
        help="YAML file describing errors to inject for testing. Only works with flows designed for error injection",
    )
    args = Args()
    parser.parse_args(namespace=args)

    design_path = Path(args.design_path)
    if not design_path.is_dir() and (paths.EXAMPLES_PATH / design_path).is_dir():
        design_path = paths.EXAMPLES_PATH / design_path
    design_path = design_path.absolute()
<<<<<<< HEAD

    # Load the design
    design = bfasst.design.Design(design_path)

    # Create temp folder
    build_dir = (
        pathlib.Path.cwd() / "build" / args.flow / (design_path.relative_to(paths.EXAMPLES_PATH))
    )
    build_dir.mkdir(parents=True, exist_ok=True)

    # Store the error flow for later
    if args.error_flow:
        design.error_flow_yaml = args.error_flow + ".yaml"

    # Get the flow object
    flow = flows.Flows(args.flow)

    # Get the flow arguments
    flow_args = args.flow_args

    # Run the design
    # status = bfasst.flow.run_flow(design, bfasst.flow.Flows.IC2_LSE_CONFORMAL, build_dir)
    status = flows.run_flow(design, flow, flow_args, build_dir, print_to_stdout=not args.quiet)

    print(status)


if __name__ == "__main__":
    main()
=======
    
    main(design_path, args.flow, args.error_flow, args.flow_args)
>>>>>>> 75eec38d
<|MERGE_RESOLUTION|>--- conflicted
+++ resolved
@@ -56,10 +56,6 @@
     #         designs.append(str(directory.relative_to(bfasst.EXAMPLES_PATH)))
 
     parser.add_argument("design_path", help="Path to design in examples directory.")
-<<<<<<< HEAD
-    parser.add_argument("flow", choices=[e.value for e in flows.Flows])
-    parser.add_argument("flow_args", help="Arguments to be used in the flow for synthesis, implementation, mapping and equivalence checking")
-=======
     parser.add_argument("flow", choices=[e.value for e in Flows])
     parser.add_argument("--synth", help="Arguments for synthesis", 
                         action=SetFlowArgs, dest="flow_args")
@@ -71,7 +67,6 @@
                         action=SetFlowArgs, dest="flow_args")
     parser.add_argument("--err", help="Arguements for error flow", 
                         action=SetFlowArgs, dest="flow_args")    
->>>>>>> 75eec38d
     parser.add_argument("--quiet", action="store_true")
 
     error_flows = []
@@ -90,37 +85,5 @@
     if not design_path.is_dir() and (paths.EXAMPLES_PATH / design_path).is_dir():
         design_path = paths.EXAMPLES_PATH / design_path
     design_path = design_path.absolute()
-<<<<<<< HEAD
-
-    # Load the design
-    design = bfasst.design.Design(design_path)
-
-    # Create temp folder
-    build_dir = (
-        pathlib.Path.cwd() / "build" / args.flow / (design_path.relative_to(paths.EXAMPLES_PATH))
-    )
-    build_dir.mkdir(parents=True, exist_ok=True)
-
-    # Store the error flow for later
-    if args.error_flow:
-        design.error_flow_yaml = args.error_flow + ".yaml"
-
-    # Get the flow object
-    flow = flows.Flows(args.flow)
-
-    # Get the flow arguments
-    flow_args = args.flow_args
-
-    # Run the design
-    # status = bfasst.flow.run_flow(design, bfasst.flow.Flows.IC2_LSE_CONFORMAL, build_dir)
-    status = flows.run_flow(design, flow, flow_args, build_dir, print_to_stdout=not args.quiet)
-
-    print(status)
-
-
-if __name__ == "__main__":
-    main()
-=======
     
-    main(design_path, args.flow, args.error_flow, args.flow_args)
->>>>>>> 75eec38d
+    main(design_path, args.flow, args.error_flow, args.flow_args)