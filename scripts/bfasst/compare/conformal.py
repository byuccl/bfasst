--- conflicted
+++ resolved
@@ -2,11 +2,7 @@
 from bfasst.design import HdlType
 from bfasst.tool import ToolProduct
 from bfasst.status import Status, CompareStatus
-<<<<<<< HEAD
-import bfasst.netlist_mapping as netlist_mapping
-=======
 from bfasst import netlist_mapping
->>>>>>> 75eec38d
 import paramiko
 import scp
 import re
@@ -37,13 +33,7 @@
         assert type(vendor) is flows.Vendor
         self.vendor = vendor
 
-<<<<<<< HEAD
-    def compare_netlists(self, design, mapping_algorithm, print_to_stdout=True):
-        self.print_to_stdout = print_to_stdout
-
-=======
     def compare_netlists(self, design):
->>>>>>> 75eec38d
         log_path = self.work_dir / self.LOG_FILE_NAME
 
         generate_comparison = ToolProduct(None, log_path, self.check_compare_status)
@@ -59,12 +49,7 @@
             self.print_skipping_compare()
             return status
 
-<<<<<<< HEAD
-        if self.print_to_stdout:
-            self.print_running_compare()
-=======
         self.print_running_compare()
->>>>>>> 75eec38d
 
         # Connect to remote machine
         client = self.connect_to_remote_machine()
@@ -99,17 +84,7 @@
             assert False, self.vendor
 
         # Create do file
-        do_file_path = self.create_do_file(design, mapping_algorithm)
-
-        # Create or Update the mapped_points file
-        if mapping_algorithm == "ccl":
-            netlist_mapping(
-                f"{design.impl_netlist_path}",
-                f"{design.reversed_netlist_path}",
-                self.MAPPED_POINTS_FILE_NAME,
-            )
-
-        mapped_points_file_path = self.MAPPED_POINTS_FILE_NAME
+        do_file_path = self.create_do_file(design)
 
 
         # Create remote machine folders
@@ -119,23 +94,14 @@
             + "mkdir -p bfasst_work;"
         )
 
-<<<<<<< HEAD
-        if self.print_to_stdout:
-            print(cmd)
-=======
         print(cmd)
->>>>>>> 75eec38d
         (stdin, stdout, stderr) = client.exec_command(
             cmd, timeout=bfasst.config.CONFORMAL_TIMEOUT
         )
 
         # Copy files to remote machine
         self.copy_files_to_remote_machine(
-<<<<<<< HEAD
-            client, design, do_file_path, mapped_points_file_path
-=======
             client, design, do_file_path
->>>>>>> 75eec38d
         )
 
         # Run conformal remotely
@@ -185,12 +151,7 @@
             + " -NOGui"
         )
 
-<<<<<<< HEAD
-        if self.print_to_stdout:
-            print(cmd)
-=======
         print(cmd)
->>>>>>> 75eec38d
         (stdin, stdout, stderr) = client.exec_command(
             cmd, timeout=bfasst.config.CONFORMAL_TIMEOUT
         )
@@ -248,21 +209,12 @@
                 r"add renaming rule vector_expand %s\[%d\] @1_@2 -Both -map" + "\n"
             )
 
-<<<<<<< HEAD
-            if mapping_algorithm == "ccl":
-                fp.write("set system mode lec -nomap\n")
-                fp.write("REAd MApped Points mapped_points.txt\n")
-
-            else:
-                fp.write("set system mode lec\n")
-=======
             # if mapping_algorithm == "ccl":
             #     fp.write("set system mode lec -nomap\n")
             #     fp.write("REAd MApped Points mapped_points.txt\n")
 
             # else:
             fp.write("set system mode lec\n")
->>>>>>> 75eec38d
 
             fp.write("add compared points -all\n")
             fp.write("compare\n")
@@ -285,11 +237,7 @@
         return do_file_path
 
     def copy_files_to_remote_machine(
-<<<<<<< HEAD
-        self, client, design, do_file_path, mapped_points_file_path
-=======
         self, client, design, do_file_path
->>>>>>> 75eec38d
     ):
         scpClient = scp.SCPClient(client.get_transport())
 
@@ -311,17 +259,10 @@
         )
 
         # Copy mapped points
-<<<<<<< HEAD
-        scpClient.put(
-            str(mapped_points_file_path),
-            str(bfasst.config.CONFORMAL_REMOTE_WORK_DIR / self.MAPPED_POINTS_FILE_NAME),
-        )
-=======
         # scpClient.put(
         #     str(mapped_points_file_path),
         #     str(bfasst.config.CONFORMAL_REMOTE_WORK_DIR / self.MAPPED_POINTS_FILE_NAME),
         # )
->>>>>>> 75eec38d
 
         # Copy top
         # scpClient.put(str(design.top_path()), str(bfasst.config.CONFORMAL_REMOTE_WORK_DIR))
