""" Run confomal comparison tool"""

import re
import socket
import pathlib

# Suppress paramiko warning
# import warnings

# warnings.filterwarnings(action="ignore", module=".*paramiko.*")

import paramiko
import scp

import bfasst
from bfasst import paths
from bfasst.design import HdlType
from bfasst.tool import ToolProduct
from bfasst.status import BfasstException, Status, CompareStatus
from bfasst.compare.base import CompareTool
from bfasst.types import Vendor
from bfasst.utils import error


class ConformalCompareTool(CompareTool):
    """Run confomal comparison tool"""

    TOOL_WORK_DIR = "conformal"
    LOG_FILE_NAME = "log.txt"
    DO_FILE_NAME = "compare.do"
    GUI_FILE_NAME = "run_conformal_gui.sh"
    MAPPED_POINTS_FILE_NAME = "mapped_points.txt"

    def __init__(self, cwd, flow_args, vendor):
        super().__init__(cwd, flow_args)

        assert isinstance(vendor, Vendor)
        self.vendor = vendor

        self.remote_libs_dir_path = None
        self.local_libs_paths = None

    def compare_netlists(self, design):
        """Compare given netlists"""
        log_path = self.work_dir / self.LOG_FILE_NAME

        generate_comparison = ToolProduct(None, log_path, self.check_compare_status)
        status = self.get_prev_run_status(
            tool_products=(generate_comparison,),
            dependency_modified_time=max(
                pathlib.Path(__file__).stat().st_mtime,
                design.reversed_netlist_path.stat().st_mtime,
            ),
        )

        if status is not None:
            self.print_skipping_compare()
            return status

        self.print_running_compare()

        # Connect to remote machine
        client = self.connect_to_remote_machine()

        # Handle libraries
        if self.vendor == Vendor.XILINX:
            self.remote_libs_dir_path = bfasst.config.CONFORMAL_REMOTE_LIBS_DIR / "xilinx"
            self.local_libs_paths = list(
                (paths.RESOURCES_PATH / "conformal" / "libraries" / "xilinx").iterdir()
            )

            self.local_libs_paths = []
            yosys_xilinx_libs_path = (
                paths.ROOT_PATH
                / "third_party/fasm2bels/third_party/prjxray/third_party/yosys/techlibs/xilinx/"
            )
            self.local_libs_paths.append(yosys_xilinx_libs_path / "cells_sim.v")
        elif self.vendor == Vendor.LATTICE:
            self.remote_libs_dir_path = bfasst.config.CONFORMAL_REMOTE_LIBS_DIR / "lattice"
            self.local_libs_paths = (
                paths.RESOURCES_PATH / "conformal" / "libraries" / "lattice" / "sb_ice_syn.v",
            )
        else:
            assert False, self.vendor

        # Create do file
        do_file_path = self.create_do_file(design)

        # Create remote machine folders
        cmd = "mkdir -p bfasst_libs;" + "mkdir -p bfasst_libs/xilinx;" + "mkdir -p bfasst_work;"

        print(cmd)
        # (stdin, stdout, stderr) =
        client.exec_command(cmd, timeout=bfasst.config.CONFORMAL_TIMEOUT)

        # Copy files to remote machine
        self.copy_files_to_remote_machine(client, design, do_file_path)

        # Run conformal remotely
        try:
            status = self.run_conformal(client)
        except BfasstException as e:
            if e.error != CompareStatus.TIMEOUT:
                raise e
            status = e

        # Copy back conformal log file
        self.copy_log_from_remote_machine(client)
        client.close()

        if status.status == CompareStatus.TIMEOUT:
            with open(log_path, "a") as fp:
                fp.write("\nTimeout\n")

        # Check conformal log
        status = self.check_compare_status(log_path)

        return self.success_status

    def connect_to_remote_machine(self):
        client = paramiko.SSHClient()
        client.set_missing_host_key_policy(paramiko.AutoAddPolicy())
        client.connect(
            bfasst.config.CONFORMAL_REMOTE_MACHINE,
            username=bfasst.config.CONFORMAL_REMOTE_MACHINE_USER,
        )
        return client

    def run_conformal(self, client):
        """Run the conformal tool on the remote server"""
        cmd = (
            "source "
            + str(bfasst.config.CONFORMAL_REMOTE_SOURCE_SCRIPT)
            + ";"
            + "cd "
            + str(bfasst.config.CONFORMAL_REMOTE_WORK_DIR)
            + ";"
            + str(bfasst.config.CONFORMAL_REMOTE_PATH)
            + " -Dofile "
            + self.DO_FILE_NAME
            + " -Logfile "
            + self.LOG_FILE_NAME
            + " -NOGui"
        )

        print(cmd)
        (stdin, stdout, stderr) = client.exec_command(cmd, timeout=bfasst.config.CONFORMAL_TIMEOUT)

        stdin.write("yes\n")

        try:
            stdout.read()
            stdout.channel.recv_exit_status()
        except socket.timeout:
            return Status(CompareStatus.TIMEOUT)

        stderr = stderr.read().decode()
        if "License check failed" in stderr:
            return Status(CompareStatus.NO_LICENSE)

        return Status(CompareStatus.SUCCESS)

<<<<<<< HEAD
    def create_do_file(self, design):  # Add mapping_algorithm arg when ready!
=======
    def create_do_file(self, design):
        """Create the conformal do file"""
>>>>>>> 36cdbeb3
        do_file_path = self.work_dir / self.DO_FILE_NAME

        with open(do_file_path, "w") as fp:
            fp.write(
                "read library -Both -sensitive -Verilog "
                + " ".join(str(self.remote_libs_dir_path / f.name) for f in self.local_libs_paths)
                + " -nooptimize\n"
            )

            if design.get_golden_hdl_type() == HdlType.VERILOG:
                src_type = "-Verilog"
            elif design.get_golden_hdl_type() == HdlType.VHDL:
                src_type = "-Vhdl"
            else:
                error("Unsupported golden HDL type: ", design.get_golden_hdl_type())

            fp.write(
                "read design "
                + " ".join([golden.name for golden in design.get_golden_files()])
                + " "
                + src_type
                + " -Golden -sensitive -continuousassignment Bidirectional"
                + " -nokeep_unreach -nosupply\n"
            )
            # fp.write("read design " + design.top_file + " " +
            # " ".join(design.get_support_files()) + " " + src_type +
            # " -Golden -sensitive -continuousassignment Bidirectional -nokeep_unreach -nosupply\n")

            fp.write(
                "read design "
                + design.reversed_netlist_path.name
                + " -Verilog -Revised -sensitive -continuousassignment Bidirectional"
                + " -nokeep_unreach -nosupply\n"
            )
            fp.write(r"add renaming rule vector_expand %s\[%d\] @1_@2 -Both -map" + "\n")

            # if mapping_algorithm == "ccl":
            #     fp.write("set system mode lec -nomap\n")
            #     fp.write("REAd MApped Points mapped_points.txt\n")

            # else:
            fp.write("set system mode lec\n")

            fp.write("add compared points -all\n")
            fp.write("compare\n")
            fp.write("report verification\n")
            fp.write("exit -f\n")

        # Create script to run GUI on caedm
        run_gui_path = self.work_dir / self.GUI_FILE_NAME
        with open(run_gui_path, "w") as fp:
            fp.write("source " + str(bfasst.config.CONFORMAL_REMOTE_SOURCE_SCRIPT) + ";\n")
            fp.write(
                str(bfasst.config.CONFORMAL_REMOTE_PATH) + " -Dofile " + self.DO_FILE_NAME + "\n"
            )

        return do_file_path

    def copy_files_to_remote_machine(self, client, design, do_file_path):
<<<<<<< HEAD
        scpClient = scp.SCPClient(client.get_transport())
=======
        """Copy files to remote machine"""
        scp_client = scp.SCPClient(client.get_transport())
>>>>>>> 36cdbeb3

        # Copy library files
        for f in self.local_libs_paths:
            scp_client.put(str(f), str(self.remote_libs_dir_path / f.name))

        # Copy do script
        scp_client.put(
            str(do_file_path),
            str(bfasst.config.CONFORMAL_REMOTE_WORK_DIR / self.DO_FILE_NAME),
        )

        # Copy gui script
        run_gui_path = self.work_dir / self.GUI_FILE_NAME
        scp_client.put(
            str(run_gui_path),
            str(bfasst.config.CONFORMAL_REMOTE_WORK_DIR / self.GUI_FILE_NAME),
        )

        # Copy mapped points
        # scpClient.put(
        #     str(mapped_points_file_path),
        #     str(bfasst.config.CONFORMAL_REMOTE_WORK_DIR / self.MAPPED_POINTS_FILE_NAME),
        # )

        for design_file in design.get_golden_files():
            scp_client.put(str(design_file), str(bfasst.config.CONFORMAL_REMOTE_WORK_DIR))

        # Copy reverse netlist file
        scp_client.put(
            str(design.reversed_netlist_path),
            str(bfasst.config.CONFORMAL_REMOTE_WORK_DIR),
        )

        scp_client.close()

    def copy_log_from_remote_machine(self, client):
        scp_client = scp.SCPClient(client.get_transport())
        scp_client.get(
            str(bfasst.config.CONFORMAL_REMOTE_WORK_DIR / self.LOG_FILE_NAME),
            str(self.work_dir),
        )
        scp_client.close()

    def check_compare_status(self, log_path):
        """Check log file for status"""
        log_text = open(log_path).read()

        # Check for timeout
        if re.search(r"^Timeout$", log_text, re.M):
            return Status(CompareStatus.TIMEOUT)

        # Regex search for result
        match = re.search(r"^6\. Compare Results:\s+(.*)$", log_text, re.M)
        if not match:
            return Status(CompareStatus.PARSE_PROBLEM)
        if match.group(1) == "PASS":
            return Status(CompareStatus.SUCCESS)
        return Status(CompareStatus.NOT_EQUIVALENT, match.group(1))<|MERGE_RESOLUTION|>--- conflicted
+++ resolved
@@ -160,12 +160,8 @@
 
         return Status(CompareStatus.SUCCESS)
 
-<<<<<<< HEAD
-    def create_do_file(self, design):  # Add mapping_algorithm arg when ready!
-=======
     def create_do_file(self, design):
         """Create the conformal do file"""
->>>>>>> 36cdbeb3
         do_file_path = self.work_dir / self.DO_FILE_NAME
 
         with open(do_file_path, "w") as fp:
@@ -225,12 +221,8 @@
         return do_file_path
 
     def copy_files_to_remote_machine(self, client, design, do_file_path):
-<<<<<<< HEAD
-        scpClient = scp.SCPClient(client.get_transport())
-=======
         """Copy files to remote machine"""
         scp_client = scp.SCPClient(client.get_transport())
->>>>>>> 36cdbeb3
 
         # Copy library files
         for f in self.local_libs_paths:
