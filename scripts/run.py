--- conflicted
+++ resolved
@@ -12,14 +12,11 @@
 from bfasst.yaml_parser import FlowDescriptionParser, RunParser
 
 DEFAULT_PROCS = 6  # Save some for Vivado
-<<<<<<< HEAD
-=======
 
 # Used for tab completion
 if "--list-flows" in sys.argv:
     print(" ".join(FlowDescriptionParser().get_flow_names()))
     sys.exit(0)
->>>>>>> 35a550d0
 
 
 class ApplicationRunner:
